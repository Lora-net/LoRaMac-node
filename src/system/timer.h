--- conflicted
+++ resolved
@@ -1,147 +1,146 @@
-/*!
- * \file      timer.h
- *
- * \brief     Timer objects and scheduling management implementation
- *
- * \copyright Revised BSD License, see section \ref LICENSE.
- *
- * \code
- *                ______                              _
- *               / _____)             _              | |
- *              ( (____  _____ ____ _| |_ _____  ____| |__
- *               \____ \| ___ |    (_   _) ___ |/ ___)  _ \
- *               _____) ) ____| | | || |_| ____( (___| | | |
- *              (______/|_____)_|_|_| \__)_____)\____)_| |_|
- *              (C)2013-2017 Semtech
- *
- * \endcode
- *
- * \author    Miguel Luis ( Semtech )
- *
- * \author    Gregory Cristian ( Semtech )
- */
-#ifndef __TIMER_H__
-#define __TIMER_H__
-
-#include <stddef.h>
-#include <stdbool.h>
-#include <stdint.h>
-
-/*!
- * \brief Timer object description
- */
-typedef struct TimerEvent_s
-{
-    uint32_t Timestamp;         //! Current timer value
-    uint32_t ReloadValue;       //! Timer delay value
-    bool IsRunning;             //! Is the timer currently running
-    void ( *Callback )( void ); //! Timer IRQ callback function
-    struct TimerEvent_s *Next;  //! Pointer to the next Timer object.
-}TimerEvent_t;
-
-/*!
- * \brief Timer time variable definition
- */
-#ifndef TimerTime_t
-typedef uint32_t TimerTime_t;
-#endif
-
-/*!
- * \brief Sets the system time with the number of sconds elapsed since epoch
- *
- * \param [IN] seconds Number of seconds elapsed since epoch
- * \param [IN] subSecondsMs Number of SubSeconds miliseconds elapsed since epoch
- */
-void TimerSetSystemTime( uint32_t seconds, uint32_t subSecondsMs );
-
-/*!
- * \brief Initializes the timer object
- *
- * \remark TimerSetValue function must be called before starting the timer.
- *         this function initializes timestamp and reload value at 0.
- *
- * \param [IN] obj          Structure containing the timer object parameters
- * \param [IN] callback     Function callback called at the end of the timeout
- */
-void TimerInit( TimerEvent_t *obj, void ( *callback )( void ) );
-
-/*!
- * Timer IRQ event handler
- */
-void TimerIrqHandler( void );
-
-/*!
- * \brief Starts and adds the timer object to the list of timer events
- *
- * \param [IN] obj Structure containing the timer object parameters
- */
-void TimerStart( TimerEvent_t *obj );
-
-/*!
- * \brief Stops and removes the timer object from the list of timer events
- *
- * \param [IN] obj Structure containing the timer object parameters
- */
-void TimerStop( TimerEvent_t *obj );
-
-/*!
- * \brief Resets the timer object
- *
- * \param [IN] obj Structure containing the timer object parameters
- */
-void TimerReset( TimerEvent_t *obj );
-
-/*!
- * \brief Set timer new timeout value
- *
- * \param [IN] obj   Structure containing the timer object parameters
- * \param [IN] value New timer timeout value
- */
-void TimerSetValue( TimerEvent_t *obj, uint32_t value );
-
-/*!
- * \brief Read the current time
- *
- * \retval time returns current time
- */
-TimerTime_t TimerGetCurrentTime( void );
-
-/*!
- * \brief Return the Time elapsed since a fix moment in Time
- *
- * \param [IN] savedTime    fix moment in Time
- * \retval time             returns elapsed time
- */
-TimerTime_t TimerGetElapsedTime( TimerTime_t savedTime );
-
-/*!
- * \brief Return the Time elapsed since a fix moment in Time
- *
- * \param [IN] eventInFuture    fix moment in the future
- * \retval time             returns difference between now and future event
- */
-TimerTime_t TimerGetFutureTime( TimerTime_t eventInFuture );
-
-/*!
- * \brief Manages the entry into ARM cortex deep-sleep mode
- */
-void TimerLowPowerHandler( void );
-
-/*!
-<<<<<<< HEAD
- * \brief Computes the temperature compensation for a period of time on a
- *        specific temperature.
- *
- * \param [IN] period Time period to compensate
- * \param [IN] temperature Current temperature
- *
- * \retval Compensated time period
- */
-TimerTime_t TimerTempCompensation( TimerTime_t period, float temperature );
-=======
- * \brief Processes pending timer events
- */
-void TimerProcess( void );
->>>>>>> 94f1e422
-
-#endif // __TIMER_H__
+/*!
+ * \file      timer.h
+ *
+ * \brief     Timer objects and scheduling management implementation
+ *
+ * \copyright Revised BSD License, see section \ref LICENSE.
+ *
+ * \code
+ *                ______                              _
+ *               / _____)             _              | |
+ *              ( (____  _____ ____ _| |_ _____  ____| |__
+ *               \____ \| ___ |    (_   _) ___ |/ ___)  _ \
+ *               _____) ) ____| | | || |_| ____( (___| | | |
+ *              (______/|_____)_|_|_| \__)_____)\____)_| |_|
+ *              (C)2013-2017 Semtech
+ *
+ * \endcode
+ *
+ * \author    Miguel Luis ( Semtech )
+ *
+ * \author    Gregory Cristian ( Semtech )
+ */
+#ifndef __TIMER_H__
+#define __TIMER_H__
+
+#include <stddef.h>
+#include <stdbool.h>
+#include <stdint.h>
+
+/*!
+ * \brief Timer object description
+ */
+typedef struct TimerEvent_s
+{
+    uint32_t Timestamp;         //! Current timer value
+    uint32_t ReloadValue;       //! Timer delay value
+    bool IsRunning;             //! Is the timer currently running
+    void ( *Callback )( void ); //! Timer IRQ callback function
+    struct TimerEvent_s *Next;  //! Pointer to the next Timer object.
+}TimerEvent_t;
+
+/*!
+ * \brief Timer time variable definition
+ */
+#ifndef TimerTime_t
+typedef uint32_t TimerTime_t;
+#endif
+
+/*!
+ * \brief Sets the system time with the number of sconds elapsed since epoch
+ *
+ * \param [IN] seconds Number of seconds elapsed since epoch
+ * \param [IN] subSecondsMs Number of SubSeconds miliseconds elapsed since epoch
+ */
+void TimerSetSystemTime( uint32_t seconds, uint32_t subSecondsMs );
+
+/*!
+ * \brief Initializes the timer object
+ *
+ * \remark TimerSetValue function must be called before starting the timer.
+ *         this function initializes timestamp and reload value at 0.
+ *
+ * \param [IN] obj          Structure containing the timer object parameters
+ * \param [IN] callback     Function callback called at the end of the timeout
+ */
+void TimerInit( TimerEvent_t *obj, void ( *callback )( void ) );
+
+/*!
+ * Timer IRQ event handler
+ */
+void TimerIrqHandler( void );
+
+/*!
+ * \brief Starts and adds the timer object to the list of timer events
+ *
+ * \param [IN] obj Structure containing the timer object parameters
+ */
+void TimerStart( TimerEvent_t *obj );
+
+/*!
+ * \brief Stops and removes the timer object from the list of timer events
+ *
+ * \param [IN] obj Structure containing the timer object parameters
+ */
+void TimerStop( TimerEvent_t *obj );
+
+/*!
+ * \brief Resets the timer object
+ *
+ * \param [IN] obj Structure containing the timer object parameters
+ */
+void TimerReset( TimerEvent_t *obj );
+
+/*!
+ * \brief Set timer new timeout value
+ *
+ * \param [IN] obj   Structure containing the timer object parameters
+ * \param [IN] value New timer timeout value
+ */
+void TimerSetValue( TimerEvent_t *obj, uint32_t value );
+
+/*!
+ * \brief Read the current time
+ *
+ * \retval time returns current time
+ */
+TimerTime_t TimerGetCurrentTime( void );
+
+/*!
+ * \brief Return the Time elapsed since a fix moment in Time
+ *
+ * \param [IN] savedTime    fix moment in Time
+ * \retval time             returns elapsed time
+ */
+TimerTime_t TimerGetElapsedTime( TimerTime_t savedTime );
+
+/*!
+ * \brief Return the Time elapsed since a fix moment in Time
+ *
+ * \param [IN] eventInFuture    fix moment in the future
+ * \retval time             returns difference between now and future event
+ */
+TimerTime_t TimerGetFutureTime( TimerTime_t eventInFuture );
+
+/*!
+ * \brief Manages the entry into ARM cortex deep-sleep mode
+ */
+void TimerLowPowerHandler( void );
+
+/*!
+ * \brief Computes the temperature compensation for a period of time on a
+ *        specific temperature.
+ *
+ * \param [IN] period Time period to compensate
+ * \param [IN] temperature Current temperature
+ *
+ * \retval Compensated time period
+ */
+TimerTime_t TimerTempCompensation( TimerTime_t period, float temperature );
+
+/*!
+ * \brief Processes pending timer events
+ */
+void TimerProcess( void );
+
+#endif // __TIMER_H__