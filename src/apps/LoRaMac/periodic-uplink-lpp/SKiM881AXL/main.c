/*!
 * \file      main.c
 *
 * \brief     Performs a periodic uplink
 *
 * \copyright Revised BSD License, see section \ref LICENSE.
 *
 * \code
 *                ______                              _
 *               / _____)             _              | |
 *              ( (____  _____ ____ _| |_ _____  ____| |__
 *               \____ \| ___ |    (_   _) ___ |/ ___)  _ \
 *               _____) ) ____| | | || |_| ____( (___| | | |
 *              (______/|_____)_|_|_| \__)_____)\____)_| |_|
 *              (C)2013-2018 Semtech
 *
 * \endcode
 *
 * \author    Miguel Luis ( Semtech )
 */

/*! \file periodic-uplink/SKiM881AXL/main.c */

#include <stdio.h>
#include "utilities.h"
#include "board.h"
#include "gpio.h"

#include "Commissioning.h"
#include "LmHandler.h"
#include "LmhpCompliance.h"
#include "CayenneLpp.h"
#include "LmHandlerMsgDisplay.h"

#ifndef ACTIVE_REGION

#warning "No active region defined, LORAMAC_REGION_EU868 will be used as default."

#define ACTIVE_REGION LORAMAC_REGION_EU868

#endif

/*!
 * LoRaWAN default end-device class
 */
#define LORAWAN_DEFAULT_CLASS                       CLASS_A

/*!
 * Defines the application data transmission duty cycle. 5s, value in [ms].
 */
#define APP_TX_DUTYCYCLE                            5000

/*!
 * Defines a random delay for application data transmission duty cycle. 1s,
 * value in [ms].
 */
#define APP_TX_DUTYCYCLE_RND                        1000

/*!
 * LoRaWAN Adaptive Data Rate
 *
 * \remark Please note that when ADR is enabled the end-device should be static
 */
#define LORAWAN_ADR_STATE                           LORAMAC_HANDLER_ADR_ON

/*!
 * Default datarate
 *
 * \remark Please note that LORAWAN_DEFAULT_DATARATE is used only when ADR is disabled 
 */
#define LORAWAN_DEFAULT_DATARATE                    DR_0

/*!
 * LoRaWAN confirmed messages
 */
#define LORAWAN_DEFAULT_CONFIRMED_MSG_STATE         LORAMAC_HANDLER_UNCONFIRMED_MSG

/*!
 * User application data buffer size
 */
#define LORAWAN_APP_DATA_BUFFER_MAX_SIZE            242

/*!
 * LoRaWAN ETSI duty cycle control enable/disable
 *
 * \remark Please note that ETSI mandates duty cycled transmissions. Use only for test purposes
 */
#define LORAWAN_DUTYCYCLE_ON                        true

/*!
 * LoRaWAN application port
 * @remark The allowed port range is from 1 up to 223. Other values are reserved.
 */
#define LORAWAN_APP_PORT                            3

/*!
 *
 */
typedef enum
{
    LORAMAC_HANDLER_TX_ON_TIMER,
    LORAMAC_HANDLER_TX_ON_EVENT,
}LmHandlerTxEvents_t;

/*!
 * User application data
 */
static uint8_t AppDataBuffer[LORAWAN_APP_DATA_BUFFER_MAX_SIZE];

/*!
 * User application data structure
 */
static LmHandlerAppData_t AppData =
{
    .Buffer = AppDataBuffer,
    .BufferSize = 0,
    .Port = 0
};

/*!
 * Specifies the state of the application LED
 */
static bool AppLedStateOn = false;

/*!
 * Timer to handle the application data transmission duty cycle
 */
static TimerEvent_t TxTimer;

/*!
 * Timer to handle the state of LED4
 */
static TimerEvent_t Led4Timer;

/*!
 * Timer to handle the state of LED2
 */
static TimerEvent_t Led2Timer;

/*!
 * Timer to handle the state of LED beacon indicator
 */
static TimerEvent_t LedBeaconTimer;

static void OnMacProcessNotify( void );
static void OnNvmContextChange( LmHandlerNvmContextStates_t state );
static void OnNetworkParametersChange( CommissioningParams_t* params );
static void OnMacMcpsRequest( LoRaMacStatus_t status, McpsReq_t *mcpsReq, TimerTime_t nextTxIn );
static void OnMacMlmeRequest( LoRaMacStatus_t status, MlmeReq_t *mlmeReq, TimerTime_t nextTxIn );
static void OnJoinRequest( LmHandlerJoinParams_t* params );
static void OnTxData( LmHandlerTxParams_t* params );
static void OnRxData( LmHandlerAppData_t* appData, LmHandlerRxParams_t* params );
static void OnClassChange( DeviceClass_t deviceClass );
static void OnBeaconStatusChange( LoRaMAcHandlerBeaconParams_t* params );
#if( LMH_SYS_TIME_UPDATE_NEW_API == 1 )
static void OnSysTimeUpdate( bool isSynchronized, int32_t timeCorrection );
#else
static void OnSysTimeUpdate( void );
#endif
static void PrepareTxFrame( void );
static void StartTxProcess( LmHandlerTxEvents_t txEvent );
static void UplinkProcess( void );

static void OnTxPeriodicityChanged( uint32_t periodicity );
static void OnTxFrameCtrlChanged( bool isTxConfirmed );

/*!
 * Function executed on TxTimer event
 */
static void OnTxTimerEvent( void* context );

/*!
 * Function executed on Led 4 Timeout event
 */
static void OnLed4TimerEvent( void* context );

/*!
 * Function executed on Led 2 Timeout event
 */
static void OnLed2TimerEvent( void* context );

/*!
 * \brief Function executed on Beacon timer Timeout event
 */
static void OnLedBeaconTimerEvent( void* context );

static LmHandlerCallbacks_t LmHandlerCallbacks =
{
    .GetBatteryLevel = BoardGetBatteryLevel,
    .GetTemperature = NULL,
    .GetRandomSeed = BoardGetRandomSeed,
    .OnMacProcess = OnMacProcessNotify,
    .OnNvmContextChange = OnNvmContextChange,
    .OnNetworkParametersChange = OnNetworkParametersChange,
    .OnMacMcpsRequest = OnMacMcpsRequest,
    .OnMacMlmeRequest = OnMacMlmeRequest,
    .OnJoinRequest = OnJoinRequest,
    .OnTxData = OnTxData,
    .OnRxData = OnRxData,
    .OnClassChange= OnClassChange,
    .OnBeaconStatusChange = OnBeaconStatusChange,
    .OnSysTimeUpdate = OnSysTimeUpdate,
};

static LmHandlerParams_t LmHandlerParams =
{
    .Region = ACTIVE_REGION,
    .AdrEnable = LORAWAN_ADR_STATE,
    .TxDatarate = LORAWAN_DEFAULT_DATARATE,
    .PublicNetworkEnable = LORAWAN_PUBLIC_NETWORK,
    .DutyCycleEnabled = LORAWAN_DUTYCYCLE_ON,
    .DataBufferMaxSize = LORAWAN_APP_DATA_BUFFER_MAX_SIZE,
    .DataBuffer = AppDataBuffer
};

static LmhpComplianceParams_t LmhpComplianceParams =
{
    .IsDutFPort224On = true,
    .FwVersion.Value = 0x01000000,
    .LrwanVersion.Value = 0x01000400,
    .LrwanRpVersion.Value = 0x02010001,
    .OnTxPeriodicityChanged = OnTxPeriodicityChanged,
    .OnTxFrameCtrlChanged = OnTxFrameCtrlChanged,
};

/*!
 * Indicates if LoRaMacProcess call is pending.
 * 
 * \warning If variable is equal to 0 then the MCU can be set in low power mode
 */
static volatile uint8_t IsMacProcessPending = 0;

static volatile uint8_t IsTxFramePending = 0;

static volatile uint32_t TxPeriodicity = 0;

static volatile bool IsTxConfirmed = LORAWAN_DEFAULT_CONFIRMED_MSG_STATE;

/*!
 * LED GPIO pins objects
 */
extern Gpio_t Led4; // Tx
extern Gpio_t Led2; // Rx and blinks every 5 seconds when beacon is acquired
extern Gpio_t Led3; // App

/*!
 * Main application entry point.
 */
int main( void )
{
    BoardInitMcu( );
    BoardInitPeriph( );

    TimerInit( &Led4Timer, OnLed4TimerEvent );
    TimerSetValue( &Led4Timer, 25 );

    TimerInit( &Led2Timer, OnLed2TimerEvent );
    TimerSetValue( &Led2Timer, 25 );

    TimerInit( &LedBeaconTimer, OnLedBeaconTimerEvent );
    TimerSetValue( &LedBeaconTimer, 5000 );

    // Initialize transmission periodicity variable
    TxPeriodicity = APP_TX_DUTYCYCLE + randr( -APP_TX_DUTYCYCLE_RND, APP_TX_DUTYCYCLE_RND );

    // Initialize variable indicating if uplink frames are confirmed or unconfirmed.
    IsTxConfirmed = LORAWAN_DEFAULT_CONFIRMED_MSG_STATE;

    const Version_t appVersion = { .Fields.Major = 1, .Fields.Minor = 0, .Fields.Patch = 0 };
<<<<<<< HEAD
    const Version_t gitHubVersion = { .Fields.Major = 5, .Fields.Minor = 0, .Fields.Patch = 0 };
=======
    const Version_t gitHubVersion = { .Fields.Major = 4, .Fields.Minor = 5, .Fields.Patch = 0 };
>>>>>>> e9803b9f
    DisplayAppInfo( "periodic-uplink-lpp", 
                    &appVersion,
                    &gitHubVersion );

    if ( LmHandlerInit( &LmHandlerCallbacks, &LmHandlerParams ) != LORAMAC_HANDLER_SUCCESS )
    {
        printf( "LoRaMac wasn't properly initialized" );
        // Fatal error, endless loop.
        while ( 1 )
        {
        }
    }

    // Set system maximum tolerated rx error in milliseconds
    LmHandlerSetSystemMaxRxError( 20 );

    // The LoRa-Alliance Compliance protocol package should always be
    // initialized and activated.
    LmHandlerPackageRegister( PACKAGE_ID_COMPLIANCE, &LmhpComplianceParams );

    LmHandlerJoin( );

    StartTxProcess( LORAMAC_HANDLER_TX_ON_TIMER );

    while( 1 )
    {
        // Processes the LoRaMac events
        LmHandlerProcess( );

        // Process application uplinks management
        UplinkProcess( );

        CRITICAL_SECTION_BEGIN( );
        if( IsMacProcessPending == 1 )
        {
            // Clear flag and prevent MCU to go into low power modes.
            IsMacProcessPending = 0;
        }
        else
        {
            // The MCU wakes up through events
            BoardLowPowerHandler( );
        }
        CRITICAL_SECTION_END( );
    }
}

static void OnMacProcessNotify( void )
{
    IsMacProcessPending = 1;
}

static void OnNvmContextChange( LmHandlerNvmContextStates_t state )
{
    DisplayNvmContextChange( state );
}

static void OnNetworkParametersChange( CommissioningParams_t* params )
{
    DisplayNetworkParametersUpdate( params );
}

static void OnMacMcpsRequest( LoRaMacStatus_t status, McpsReq_t *mcpsReq, TimerTime_t nextTxIn )
{
    DisplayMacMcpsRequestUpdate( status, mcpsReq, nextTxIn );
}

static void OnMacMlmeRequest( LoRaMacStatus_t status, MlmeReq_t *mlmeReq, TimerTime_t nextTxIn )
{
    DisplayMacMlmeRequestUpdate( status, mlmeReq, nextTxIn );
}

static void OnJoinRequest( LmHandlerJoinParams_t* params )
{
    DisplayJoinRequestUpdate( params );
    if( params->Status == LORAMAC_HANDLER_ERROR )
    {
        LmHandlerJoin( );
    }
    else
    {
        LmHandlerRequestClass( LORAWAN_DEFAULT_CLASS );
    }
}

static void OnTxData( LmHandlerTxParams_t* params )
{
    DisplayTxUpdate( params );
}

static void OnRxData( LmHandlerAppData_t* appData, LmHandlerRxParams_t* params )
{
    DisplayRxUpdate( appData, params );

    switch( appData->Port )
    {
    case 1: // The application LED can be controlled on port 1 or 2
    case LORAWAN_APP_PORT:
        {
            AppLedStateOn = appData->Buffer[0] & 0x01;
            GpioWrite( &Led3, ( ( AppLedStateOn & 0x01 ) != 0 ) ? 1 : 0 );
        }
        break;
    default:
        break;
    }

    // Switch LED 2 ON for each received downlink
    GpioWrite( &Led2, 1 );
    TimerStart( &Led2Timer );
}

static void OnClassChange( DeviceClass_t deviceClass )
{
    DisplayClassUpdate( deviceClass );

    // Inform the server as soon as possible that the end-device has switched to ClassB
    LmHandlerAppData_t appData =
    {
        .Buffer = NULL,
        .BufferSize = 0,
        .Port = 0
    };
    LmHandlerSend( &appData, LORAMAC_HANDLER_UNCONFIRMED_MSG );
}

static void OnBeaconStatusChange( LoRaMAcHandlerBeaconParams_t* params )
{
    switch( params->State )
    {
        case LORAMAC_HANDLER_BEACON_RX:
        {
            TimerStart( &LedBeaconTimer );
            break;
        }
        case LORAMAC_HANDLER_BEACON_LOST:
        case LORAMAC_HANDLER_BEACON_NRX:
        {
            TimerStop( &LedBeaconTimer );
            break;
        }
        default:
        {
            break;
        }
    }

    DisplayBeaconUpdate( params );
}

#if( LMH_SYS_TIME_UPDATE_NEW_API == 1 )
static void OnSysTimeUpdate( bool isSynchronized, int32_t timeCorrection )
{

}
#else
static void OnSysTimeUpdate( void )
{

}
#endif

/*!
 * Prepares the payload of the frame and transmits it.
 */
static void PrepareTxFrame( void )
{
    if( LmHandlerIsBusy( ) == true )
    {
        return;
    }

    uint8_t channel = 0;

    AppData.Port = LORAWAN_APP_PORT;

    CayenneLppReset( );

    uint8_t potiPercentage = 0;
    uint16_t vdd = 0;

    // Read the current potentiometer setting in percent
    potiPercentage = BoardGetPotiLevel( );

    // Read the current voltage level
    BoardGetBatteryLevel( ); // Updates the value returned by BoardGetBatteryVoltage( ) function.
    vdd = BoardGetBatteryVoltage( );

    CayenneLppAddDigitalInput( channel++, AppLedStateOn );
    CayenneLppAddAnalogInput( channel++, BoardGetBatteryLevel( ) * 100 / 254 );
    CayenneLppAddAnalogInput( channel++, potiPercentage );
    CayenneLppAddAnalogInput( channel++, vdd );

    CayenneLppCopy( AppData.Buffer );
    AppData.BufferSize = CayenneLppGetSize( );

    if( LmHandlerSend( &AppData, IsTxConfirmed ) == LORAMAC_HANDLER_SUCCESS )
    {
        // Switch LED 4 ON
        GpioWrite( &Led4, 1 );
        TimerStart( &Led4Timer );
    }
}

static void StartTxProcess( LmHandlerTxEvents_t txEvent )
{
    switch( txEvent )
    {
    default:
        // Intentional fall through
    case LORAMAC_HANDLER_TX_ON_TIMER:
        {
            // Schedule 1st packet transmission
            TimerInit( &TxTimer, OnTxTimerEvent );
            TimerSetValue( &TxTimer, TxPeriodicity );
            OnTxTimerEvent( NULL );
        }
        break;
    case LORAMAC_HANDLER_TX_ON_EVENT:
        {
        }
        break;
    }
}

static void UplinkProcess( void )
{
    uint8_t isPending = 0;
    CRITICAL_SECTION_BEGIN( );
    isPending = IsTxFramePending;
    IsTxFramePending = 0;
    CRITICAL_SECTION_END( );
    if( isPending == 1 )
    {
        PrepareTxFrame( );
    }
}

static void OnTxPeriodicityChanged( uint32_t periodicity )
{
    TxPeriodicity = periodicity;

    if( TxPeriodicity == 0 )
    { // Revert to application default periodicity
        TxPeriodicity = APP_TX_DUTYCYCLE + randr( -APP_TX_DUTYCYCLE_RND, APP_TX_DUTYCYCLE_RND );
    }
}

static void OnTxFrameCtrlChanged( bool isTxConfirmed )
{
    IsTxConfirmed = isTxConfirmed;
}

/*!
 * Function executed on TxTimer event
 */
static void OnTxTimerEvent( void* context )
{
    TimerStop( &TxTimer );

    IsTxFramePending = 1;

    // Schedule next transmission
    TimerSetValue( &TxTimer, TxPeriodicity );
    TimerStart( &TxTimer );
}

/*!
 * Function executed on Led 4 Timeout event
 */
static void OnLed4TimerEvent( void* context )
{
    TimerStop( &Led4Timer );
    // Switch LED 4 OFF
    GpioWrite( &Led4, 0 );
}

/*!
 * Function executed on Led 2 Timeout event
 */
static void OnLed2TimerEvent( void* context )
{
    TimerStop( &Led2Timer );
    // Switch LED 2 OFF
    GpioWrite( &Led2, 0 );
}

/*!
 * \brief Function executed on Beacon timer Timeout event
 */
static void OnLedBeaconTimerEvent( void* context )
{
    GpioWrite( &Led2, 1 );
    TimerStart( &Led2Timer );

    TimerStart( &LedBeaconTimer );
}
<|MERGE_RESOLUTION|>--- conflicted
+++ resolved
@@ -1,571 +1,567 @@
-/*!
- * \file      main.c
- *
- * \brief     Performs a periodic uplink
- *
- * \copyright Revised BSD License, see section \ref LICENSE.
- *
- * \code
- *                ______                              _
- *               / _____)             _              | |
- *              ( (____  _____ ____ _| |_ _____  ____| |__
- *               \____ \| ___ |    (_   _) ___ |/ ___)  _ \
- *               _____) ) ____| | | || |_| ____( (___| | | |
- *              (______/|_____)_|_|_| \__)_____)\____)_| |_|
- *              (C)2013-2018 Semtech
- *
- * \endcode
- *
- * \author    Miguel Luis ( Semtech )
- */
-
-/*! \file periodic-uplink/SKiM881AXL/main.c */
-
-#include <stdio.h>
-#include "utilities.h"
-#include "board.h"
-#include "gpio.h"
-
-#include "Commissioning.h"
-#include "LmHandler.h"
-#include "LmhpCompliance.h"
-#include "CayenneLpp.h"
-#include "LmHandlerMsgDisplay.h"
-
-#ifndef ACTIVE_REGION
-
-#warning "No active region defined, LORAMAC_REGION_EU868 will be used as default."
-
-#define ACTIVE_REGION LORAMAC_REGION_EU868
-
-#endif
-
-/*!
- * LoRaWAN default end-device class
- */
-#define LORAWAN_DEFAULT_CLASS                       CLASS_A
-
-/*!
- * Defines the application data transmission duty cycle. 5s, value in [ms].
- */
-#define APP_TX_DUTYCYCLE                            5000
-
-/*!
- * Defines a random delay for application data transmission duty cycle. 1s,
- * value in [ms].
- */
-#define APP_TX_DUTYCYCLE_RND                        1000
-
-/*!
- * LoRaWAN Adaptive Data Rate
- *
- * \remark Please note that when ADR is enabled the end-device should be static
- */
-#define LORAWAN_ADR_STATE                           LORAMAC_HANDLER_ADR_ON
-
-/*!
- * Default datarate
- *
- * \remark Please note that LORAWAN_DEFAULT_DATARATE is used only when ADR is disabled 
- */
-#define LORAWAN_DEFAULT_DATARATE                    DR_0
-
-/*!
- * LoRaWAN confirmed messages
- */
-#define LORAWAN_DEFAULT_CONFIRMED_MSG_STATE         LORAMAC_HANDLER_UNCONFIRMED_MSG
-
-/*!
- * User application data buffer size
- */
-#define LORAWAN_APP_DATA_BUFFER_MAX_SIZE            242
-
-/*!
- * LoRaWAN ETSI duty cycle control enable/disable
- *
- * \remark Please note that ETSI mandates duty cycled transmissions. Use only for test purposes
- */
-#define LORAWAN_DUTYCYCLE_ON                        true
-
-/*!
- * LoRaWAN application port
- * @remark The allowed port range is from 1 up to 223. Other values are reserved.
- */
-#define LORAWAN_APP_PORT                            3
-
-/*!
- *
- */
-typedef enum
-{
-    LORAMAC_HANDLER_TX_ON_TIMER,
-    LORAMAC_HANDLER_TX_ON_EVENT,
-}LmHandlerTxEvents_t;
-
-/*!
- * User application data
- */
-static uint8_t AppDataBuffer[LORAWAN_APP_DATA_BUFFER_MAX_SIZE];
-
-/*!
- * User application data structure
- */
-static LmHandlerAppData_t AppData =
-{
-    .Buffer = AppDataBuffer,
-    .BufferSize = 0,
-    .Port = 0
-};
-
-/*!
- * Specifies the state of the application LED
- */
-static bool AppLedStateOn = false;
-
-/*!
- * Timer to handle the application data transmission duty cycle
- */
-static TimerEvent_t TxTimer;
-
-/*!
- * Timer to handle the state of LED4
- */
-static TimerEvent_t Led4Timer;
-
-/*!
- * Timer to handle the state of LED2
- */
-static TimerEvent_t Led2Timer;
-
-/*!
- * Timer to handle the state of LED beacon indicator
- */
-static TimerEvent_t LedBeaconTimer;
-
-static void OnMacProcessNotify( void );
-static void OnNvmContextChange( LmHandlerNvmContextStates_t state );
-static void OnNetworkParametersChange( CommissioningParams_t* params );
-static void OnMacMcpsRequest( LoRaMacStatus_t status, McpsReq_t *mcpsReq, TimerTime_t nextTxIn );
-static void OnMacMlmeRequest( LoRaMacStatus_t status, MlmeReq_t *mlmeReq, TimerTime_t nextTxIn );
-static void OnJoinRequest( LmHandlerJoinParams_t* params );
-static void OnTxData( LmHandlerTxParams_t* params );
-static void OnRxData( LmHandlerAppData_t* appData, LmHandlerRxParams_t* params );
-static void OnClassChange( DeviceClass_t deviceClass );
-static void OnBeaconStatusChange( LoRaMAcHandlerBeaconParams_t* params );
-#if( LMH_SYS_TIME_UPDATE_NEW_API == 1 )
-static void OnSysTimeUpdate( bool isSynchronized, int32_t timeCorrection );
-#else
-static void OnSysTimeUpdate( void );
-#endif
-static void PrepareTxFrame( void );
-static void StartTxProcess( LmHandlerTxEvents_t txEvent );
-static void UplinkProcess( void );
-
-static void OnTxPeriodicityChanged( uint32_t periodicity );
-static void OnTxFrameCtrlChanged( bool isTxConfirmed );
-
-/*!
- * Function executed on TxTimer event
- */
-static void OnTxTimerEvent( void* context );
-
-/*!
- * Function executed on Led 4 Timeout event
- */
-static void OnLed4TimerEvent( void* context );
-
-/*!
- * Function executed on Led 2 Timeout event
- */
-static void OnLed2TimerEvent( void* context );
-
-/*!
- * \brief Function executed on Beacon timer Timeout event
- */
-static void OnLedBeaconTimerEvent( void* context );
-
-static LmHandlerCallbacks_t LmHandlerCallbacks =
-{
-    .GetBatteryLevel = BoardGetBatteryLevel,
-    .GetTemperature = NULL,
-    .GetRandomSeed = BoardGetRandomSeed,
-    .OnMacProcess = OnMacProcessNotify,
-    .OnNvmContextChange = OnNvmContextChange,
-    .OnNetworkParametersChange = OnNetworkParametersChange,
-    .OnMacMcpsRequest = OnMacMcpsRequest,
-    .OnMacMlmeRequest = OnMacMlmeRequest,
-    .OnJoinRequest = OnJoinRequest,
-    .OnTxData = OnTxData,
-    .OnRxData = OnRxData,
-    .OnClassChange= OnClassChange,
-    .OnBeaconStatusChange = OnBeaconStatusChange,
-    .OnSysTimeUpdate = OnSysTimeUpdate,
-};
-
-static LmHandlerParams_t LmHandlerParams =
-{
-    .Region = ACTIVE_REGION,
-    .AdrEnable = LORAWAN_ADR_STATE,
-    .TxDatarate = LORAWAN_DEFAULT_DATARATE,
-    .PublicNetworkEnable = LORAWAN_PUBLIC_NETWORK,
-    .DutyCycleEnabled = LORAWAN_DUTYCYCLE_ON,
-    .DataBufferMaxSize = LORAWAN_APP_DATA_BUFFER_MAX_SIZE,
-    .DataBuffer = AppDataBuffer
-};
-
-static LmhpComplianceParams_t LmhpComplianceParams =
-{
-    .IsDutFPort224On = true,
-    .FwVersion.Value = 0x01000000,
-    .LrwanVersion.Value = 0x01000400,
-    .LrwanRpVersion.Value = 0x02010001,
-    .OnTxPeriodicityChanged = OnTxPeriodicityChanged,
-    .OnTxFrameCtrlChanged = OnTxFrameCtrlChanged,
-};
-
-/*!
- * Indicates if LoRaMacProcess call is pending.
- * 
- * \warning If variable is equal to 0 then the MCU can be set in low power mode
- */
-static volatile uint8_t IsMacProcessPending = 0;
-
-static volatile uint8_t IsTxFramePending = 0;
-
-static volatile uint32_t TxPeriodicity = 0;
-
-static volatile bool IsTxConfirmed = LORAWAN_DEFAULT_CONFIRMED_MSG_STATE;
-
-/*!
- * LED GPIO pins objects
- */
-extern Gpio_t Led4; // Tx
-extern Gpio_t Led2; // Rx and blinks every 5 seconds when beacon is acquired
-extern Gpio_t Led3; // App
-
-/*!
- * Main application entry point.
- */
-int main( void )
-{
-    BoardInitMcu( );
-    BoardInitPeriph( );
-
-    TimerInit( &Led4Timer, OnLed4TimerEvent );
-    TimerSetValue( &Led4Timer, 25 );
-
-    TimerInit( &Led2Timer, OnLed2TimerEvent );
-    TimerSetValue( &Led2Timer, 25 );
-
-    TimerInit( &LedBeaconTimer, OnLedBeaconTimerEvent );
-    TimerSetValue( &LedBeaconTimer, 5000 );
-
-    // Initialize transmission periodicity variable
-    TxPeriodicity = APP_TX_DUTYCYCLE + randr( -APP_TX_DUTYCYCLE_RND, APP_TX_DUTYCYCLE_RND );
-
-    // Initialize variable indicating if uplink frames are confirmed or unconfirmed.
-    IsTxConfirmed = LORAWAN_DEFAULT_CONFIRMED_MSG_STATE;
-
-    const Version_t appVersion = { .Fields.Major = 1, .Fields.Minor = 0, .Fields.Patch = 0 };
-<<<<<<< HEAD
-    const Version_t gitHubVersion = { .Fields.Major = 5, .Fields.Minor = 0, .Fields.Patch = 0 };
-=======
-    const Version_t gitHubVersion = { .Fields.Major = 4, .Fields.Minor = 5, .Fields.Patch = 0 };
->>>>>>> e9803b9f
-    DisplayAppInfo( "periodic-uplink-lpp", 
-                    &appVersion,
-                    &gitHubVersion );
-
-    if ( LmHandlerInit( &LmHandlerCallbacks, &LmHandlerParams ) != LORAMAC_HANDLER_SUCCESS )
-    {
-        printf( "LoRaMac wasn't properly initialized" );
-        // Fatal error, endless loop.
-        while ( 1 )
-        {
-        }
-    }
-
-    // Set system maximum tolerated rx error in milliseconds
-    LmHandlerSetSystemMaxRxError( 20 );
-
-    // The LoRa-Alliance Compliance protocol package should always be
-    // initialized and activated.
-    LmHandlerPackageRegister( PACKAGE_ID_COMPLIANCE, &LmhpComplianceParams );
-
-    LmHandlerJoin( );
-
-    StartTxProcess( LORAMAC_HANDLER_TX_ON_TIMER );
-
-    while( 1 )
-    {
-        // Processes the LoRaMac events
-        LmHandlerProcess( );
-
-        // Process application uplinks management
-        UplinkProcess( );
-
-        CRITICAL_SECTION_BEGIN( );
-        if( IsMacProcessPending == 1 )
-        {
-            // Clear flag and prevent MCU to go into low power modes.
-            IsMacProcessPending = 0;
-        }
-        else
-        {
-            // The MCU wakes up through events
-            BoardLowPowerHandler( );
-        }
-        CRITICAL_SECTION_END( );
-    }
-}
-
-static void OnMacProcessNotify( void )
-{
-    IsMacProcessPending = 1;
-}
-
-static void OnNvmContextChange( LmHandlerNvmContextStates_t state )
-{
-    DisplayNvmContextChange( state );
-}
-
-static void OnNetworkParametersChange( CommissioningParams_t* params )
-{
-    DisplayNetworkParametersUpdate( params );
-}
-
-static void OnMacMcpsRequest( LoRaMacStatus_t status, McpsReq_t *mcpsReq, TimerTime_t nextTxIn )
-{
-    DisplayMacMcpsRequestUpdate( status, mcpsReq, nextTxIn );
-}
-
-static void OnMacMlmeRequest( LoRaMacStatus_t status, MlmeReq_t *mlmeReq, TimerTime_t nextTxIn )
-{
-    DisplayMacMlmeRequestUpdate( status, mlmeReq, nextTxIn );
-}
-
-static void OnJoinRequest( LmHandlerJoinParams_t* params )
-{
-    DisplayJoinRequestUpdate( params );
-    if( params->Status == LORAMAC_HANDLER_ERROR )
-    {
-        LmHandlerJoin( );
-    }
-    else
-    {
-        LmHandlerRequestClass( LORAWAN_DEFAULT_CLASS );
-    }
-}
-
-static void OnTxData( LmHandlerTxParams_t* params )
-{
-    DisplayTxUpdate( params );
-}
-
-static void OnRxData( LmHandlerAppData_t* appData, LmHandlerRxParams_t* params )
-{
-    DisplayRxUpdate( appData, params );
-
-    switch( appData->Port )
-    {
-    case 1: // The application LED can be controlled on port 1 or 2
-    case LORAWAN_APP_PORT:
-        {
-            AppLedStateOn = appData->Buffer[0] & 0x01;
-            GpioWrite( &Led3, ( ( AppLedStateOn & 0x01 ) != 0 ) ? 1 : 0 );
-        }
-        break;
-    default:
-        break;
-    }
-
-    // Switch LED 2 ON for each received downlink
-    GpioWrite( &Led2, 1 );
-    TimerStart( &Led2Timer );
-}
-
-static void OnClassChange( DeviceClass_t deviceClass )
-{
-    DisplayClassUpdate( deviceClass );
-
-    // Inform the server as soon as possible that the end-device has switched to ClassB
-    LmHandlerAppData_t appData =
-    {
-        .Buffer = NULL,
-        .BufferSize = 0,
-        .Port = 0
-    };
-    LmHandlerSend( &appData, LORAMAC_HANDLER_UNCONFIRMED_MSG );
-}
-
-static void OnBeaconStatusChange( LoRaMAcHandlerBeaconParams_t* params )
-{
-    switch( params->State )
-    {
-        case LORAMAC_HANDLER_BEACON_RX:
-        {
-            TimerStart( &LedBeaconTimer );
-            break;
-        }
-        case LORAMAC_HANDLER_BEACON_LOST:
-        case LORAMAC_HANDLER_BEACON_NRX:
-        {
-            TimerStop( &LedBeaconTimer );
-            break;
-        }
-        default:
-        {
-            break;
-        }
-    }
-
-    DisplayBeaconUpdate( params );
-}
-
-#if( LMH_SYS_TIME_UPDATE_NEW_API == 1 )
-static void OnSysTimeUpdate( bool isSynchronized, int32_t timeCorrection )
-{
-
-}
-#else
-static void OnSysTimeUpdate( void )
-{
-
-}
-#endif
-
-/*!
- * Prepares the payload of the frame and transmits it.
- */
-static void PrepareTxFrame( void )
-{
-    if( LmHandlerIsBusy( ) == true )
-    {
-        return;
-    }
-
-    uint8_t channel = 0;
-
-    AppData.Port = LORAWAN_APP_PORT;
-
-    CayenneLppReset( );
-
-    uint8_t potiPercentage = 0;
-    uint16_t vdd = 0;
-
-    // Read the current potentiometer setting in percent
-    potiPercentage = BoardGetPotiLevel( );
-
-    // Read the current voltage level
-    BoardGetBatteryLevel( ); // Updates the value returned by BoardGetBatteryVoltage( ) function.
-    vdd = BoardGetBatteryVoltage( );
-
-    CayenneLppAddDigitalInput( channel++, AppLedStateOn );
-    CayenneLppAddAnalogInput( channel++, BoardGetBatteryLevel( ) * 100 / 254 );
-    CayenneLppAddAnalogInput( channel++, potiPercentage );
-    CayenneLppAddAnalogInput( channel++, vdd );
-
-    CayenneLppCopy( AppData.Buffer );
-    AppData.BufferSize = CayenneLppGetSize( );
-
-    if( LmHandlerSend( &AppData, IsTxConfirmed ) == LORAMAC_HANDLER_SUCCESS )
-    {
-        // Switch LED 4 ON
-        GpioWrite( &Led4, 1 );
-        TimerStart( &Led4Timer );
-    }
-}
-
-static void StartTxProcess( LmHandlerTxEvents_t txEvent )
-{
-    switch( txEvent )
-    {
-    default:
-        // Intentional fall through
-    case LORAMAC_HANDLER_TX_ON_TIMER:
-        {
-            // Schedule 1st packet transmission
-            TimerInit( &TxTimer, OnTxTimerEvent );
-            TimerSetValue( &TxTimer, TxPeriodicity );
-            OnTxTimerEvent( NULL );
-        }
-        break;
-    case LORAMAC_HANDLER_TX_ON_EVENT:
-        {
-        }
-        break;
-    }
-}
-
-static void UplinkProcess( void )
-{
-    uint8_t isPending = 0;
-    CRITICAL_SECTION_BEGIN( );
-    isPending = IsTxFramePending;
-    IsTxFramePending = 0;
-    CRITICAL_SECTION_END( );
-    if( isPending == 1 )
-    {
-        PrepareTxFrame( );
-    }
-}
-
-static void OnTxPeriodicityChanged( uint32_t periodicity )
-{
-    TxPeriodicity = periodicity;
-
-    if( TxPeriodicity == 0 )
-    { // Revert to application default periodicity
-        TxPeriodicity = APP_TX_DUTYCYCLE + randr( -APP_TX_DUTYCYCLE_RND, APP_TX_DUTYCYCLE_RND );
-    }
-}
-
-static void OnTxFrameCtrlChanged( bool isTxConfirmed )
-{
-    IsTxConfirmed = isTxConfirmed;
-}
-
-/*!
- * Function executed on TxTimer event
- */
-static void OnTxTimerEvent( void* context )
-{
-    TimerStop( &TxTimer );
-
-    IsTxFramePending = 1;
-
-    // Schedule next transmission
-    TimerSetValue( &TxTimer, TxPeriodicity );
-    TimerStart( &TxTimer );
-}
-
-/*!
- * Function executed on Led 4 Timeout event
- */
-static void OnLed4TimerEvent( void* context )
-{
-    TimerStop( &Led4Timer );
-    // Switch LED 4 OFF
-    GpioWrite( &Led4, 0 );
-}
-
-/*!
- * Function executed on Led 2 Timeout event
- */
-static void OnLed2TimerEvent( void* context )
-{
-    TimerStop( &Led2Timer );
-    // Switch LED 2 OFF
-    GpioWrite( &Led2, 0 );
-}
-
-/*!
- * \brief Function executed on Beacon timer Timeout event
- */
-static void OnLedBeaconTimerEvent( void* context )
-{
-    GpioWrite( &Led2, 1 );
-    TimerStart( &Led2Timer );
-
-    TimerStart( &LedBeaconTimer );
-}
+/*!
+ * \file      main.c
+ *
+ * \brief     Performs a periodic uplink
+ *
+ * \copyright Revised BSD License, see section \ref LICENSE.
+ *
+ * \code
+ *                ______                              _
+ *               / _____)             _              | |
+ *              ( (____  _____ ____ _| |_ _____  ____| |__
+ *               \____ \| ___ |    (_   _) ___ |/ ___)  _ \
+ *               _____) ) ____| | | || |_| ____( (___| | | |
+ *              (______/|_____)_|_|_| \__)_____)\____)_| |_|
+ *              (C)2013-2018 Semtech
+ *
+ * \endcode
+ *
+ * \author    Miguel Luis ( Semtech )
+ */
+
+/*! \file periodic-uplink/SKiM881AXL/main.c */
+
+#include <stdio.h>
+#include "utilities.h"
+#include "board.h"
+#include "gpio.h"
+
+#include "Commissioning.h"
+#include "LmHandler.h"
+#include "LmhpCompliance.h"
+#include "CayenneLpp.h"
+#include "LmHandlerMsgDisplay.h"
+
+#ifndef ACTIVE_REGION
+
+#warning "No active region defined, LORAMAC_REGION_EU868 will be used as default."
+
+#define ACTIVE_REGION LORAMAC_REGION_EU868
+
+#endif
+
+/*!
+ * LoRaWAN default end-device class
+ */
+#define LORAWAN_DEFAULT_CLASS                       CLASS_A
+
+/*!
+ * Defines the application data transmission duty cycle. 5s, value in [ms].
+ */
+#define APP_TX_DUTYCYCLE                            5000
+
+/*!
+ * Defines a random delay for application data transmission duty cycle. 1s,
+ * value in [ms].
+ */
+#define APP_TX_DUTYCYCLE_RND                        1000
+
+/*!
+ * LoRaWAN Adaptive Data Rate
+ *
+ * \remark Please note that when ADR is enabled the end-device should be static
+ */
+#define LORAWAN_ADR_STATE                           LORAMAC_HANDLER_ADR_ON
+
+/*!
+ * Default datarate
+ *
+ * \remark Please note that LORAWAN_DEFAULT_DATARATE is used only when ADR is disabled 
+ */
+#define LORAWAN_DEFAULT_DATARATE                    DR_0
+
+/*!
+ * LoRaWAN confirmed messages
+ */
+#define LORAWAN_DEFAULT_CONFIRMED_MSG_STATE         LORAMAC_HANDLER_UNCONFIRMED_MSG
+
+/*!
+ * User application data buffer size
+ */
+#define LORAWAN_APP_DATA_BUFFER_MAX_SIZE            242
+
+/*!
+ * LoRaWAN ETSI duty cycle control enable/disable
+ *
+ * \remark Please note that ETSI mandates duty cycled transmissions. Use only for test purposes
+ */
+#define LORAWAN_DUTYCYCLE_ON                        true
+
+/*!
+ * LoRaWAN application port
+ * @remark The allowed port range is from 1 up to 223. Other values are reserved.
+ */
+#define LORAWAN_APP_PORT                            3
+
+/*!
+ *
+ */
+typedef enum
+{
+    LORAMAC_HANDLER_TX_ON_TIMER,
+    LORAMAC_HANDLER_TX_ON_EVENT,
+}LmHandlerTxEvents_t;
+
+/*!
+ * User application data
+ */
+static uint8_t AppDataBuffer[LORAWAN_APP_DATA_BUFFER_MAX_SIZE];
+
+/*!
+ * User application data structure
+ */
+static LmHandlerAppData_t AppData =
+{
+    .Buffer = AppDataBuffer,
+    .BufferSize = 0,
+    .Port = 0
+};
+
+/*!
+ * Specifies the state of the application LED
+ */
+static bool AppLedStateOn = false;
+
+/*!
+ * Timer to handle the application data transmission duty cycle
+ */
+static TimerEvent_t TxTimer;
+
+/*!
+ * Timer to handle the state of LED4
+ */
+static TimerEvent_t Led4Timer;
+
+/*!
+ * Timer to handle the state of LED2
+ */
+static TimerEvent_t Led2Timer;
+
+/*!
+ * Timer to handle the state of LED beacon indicator
+ */
+static TimerEvent_t LedBeaconTimer;
+
+static void OnMacProcessNotify( void );
+static void OnNvmContextChange( LmHandlerNvmContextStates_t state );
+static void OnNetworkParametersChange( CommissioningParams_t* params );
+static void OnMacMcpsRequest( LoRaMacStatus_t status, McpsReq_t *mcpsReq, TimerTime_t nextTxIn );
+static void OnMacMlmeRequest( LoRaMacStatus_t status, MlmeReq_t *mlmeReq, TimerTime_t nextTxIn );
+static void OnJoinRequest( LmHandlerJoinParams_t* params );
+static void OnTxData( LmHandlerTxParams_t* params );
+static void OnRxData( LmHandlerAppData_t* appData, LmHandlerRxParams_t* params );
+static void OnClassChange( DeviceClass_t deviceClass );
+static void OnBeaconStatusChange( LoRaMAcHandlerBeaconParams_t* params );
+#if( LMH_SYS_TIME_UPDATE_NEW_API == 1 )
+static void OnSysTimeUpdate( bool isSynchronized, int32_t timeCorrection );
+#else
+static void OnSysTimeUpdate( void );
+#endif
+static void PrepareTxFrame( void );
+static void StartTxProcess( LmHandlerTxEvents_t txEvent );
+static void UplinkProcess( void );
+
+static void OnTxPeriodicityChanged( uint32_t periodicity );
+static void OnTxFrameCtrlChanged( bool isTxConfirmed );
+
+/*!
+ * Function executed on TxTimer event
+ */
+static void OnTxTimerEvent( void* context );
+
+/*!
+ * Function executed on Led 4 Timeout event
+ */
+static void OnLed4TimerEvent( void* context );
+
+/*!
+ * Function executed on Led 2 Timeout event
+ */
+static void OnLed2TimerEvent( void* context );
+
+/*!
+ * \brief Function executed on Beacon timer Timeout event
+ */
+static void OnLedBeaconTimerEvent( void* context );
+
+static LmHandlerCallbacks_t LmHandlerCallbacks =
+{
+    .GetBatteryLevel = BoardGetBatteryLevel,
+    .GetTemperature = NULL,
+    .GetRandomSeed = BoardGetRandomSeed,
+    .OnMacProcess = OnMacProcessNotify,
+    .OnNvmContextChange = OnNvmContextChange,
+    .OnNetworkParametersChange = OnNetworkParametersChange,
+    .OnMacMcpsRequest = OnMacMcpsRequest,
+    .OnMacMlmeRequest = OnMacMlmeRequest,
+    .OnJoinRequest = OnJoinRequest,
+    .OnTxData = OnTxData,
+    .OnRxData = OnRxData,
+    .OnClassChange= OnClassChange,
+    .OnBeaconStatusChange = OnBeaconStatusChange,
+    .OnSysTimeUpdate = OnSysTimeUpdate,
+};
+
+static LmHandlerParams_t LmHandlerParams =
+{
+    .Region = ACTIVE_REGION,
+    .AdrEnable = LORAWAN_ADR_STATE,
+    .TxDatarate = LORAWAN_DEFAULT_DATARATE,
+    .PublicNetworkEnable = LORAWAN_PUBLIC_NETWORK,
+    .DutyCycleEnabled = LORAWAN_DUTYCYCLE_ON,
+    .DataBufferMaxSize = LORAWAN_APP_DATA_BUFFER_MAX_SIZE,
+    .DataBuffer = AppDataBuffer
+};
+
+static LmhpComplianceParams_t LmhpComplianceParams =
+{
+    .IsDutFPort224On = true,
+    .FwVersion.Value = 0x01000000,
+    .LrwanVersion.Value = 0x01000400,
+    .LrwanRpVersion.Value = 0x02010001,
+    .OnTxPeriodicityChanged = OnTxPeriodicityChanged,
+    .OnTxFrameCtrlChanged = OnTxFrameCtrlChanged,
+};
+
+/*!
+ * Indicates if LoRaMacProcess call is pending.
+ * 
+ * \warning If variable is equal to 0 then the MCU can be set in low power mode
+ */
+static volatile uint8_t IsMacProcessPending = 0;
+
+static volatile uint8_t IsTxFramePending = 0;
+
+static volatile uint32_t TxPeriodicity = 0;
+
+static volatile bool IsTxConfirmed = LORAWAN_DEFAULT_CONFIRMED_MSG_STATE;
+
+/*!
+ * LED GPIO pins objects
+ */
+extern Gpio_t Led4; // Tx
+extern Gpio_t Led2; // Rx and blinks every 5 seconds when beacon is acquired
+extern Gpio_t Led3; // App
+
+/*!
+ * Main application entry point.
+ */
+int main( void )
+{
+    BoardInitMcu( );
+    BoardInitPeriph( );
+
+    TimerInit( &Led4Timer, OnLed4TimerEvent );
+    TimerSetValue( &Led4Timer, 25 );
+
+    TimerInit( &Led2Timer, OnLed2TimerEvent );
+    TimerSetValue( &Led2Timer, 25 );
+
+    TimerInit( &LedBeaconTimer, OnLedBeaconTimerEvent );
+    TimerSetValue( &LedBeaconTimer, 5000 );
+
+    // Initialize transmission periodicity variable
+    TxPeriodicity = APP_TX_DUTYCYCLE + randr( -APP_TX_DUTYCYCLE_RND, APP_TX_DUTYCYCLE_RND );
+
+    // Initialize variable indicating if uplink frames are confirmed or unconfirmed.
+    IsTxConfirmed = LORAWAN_DEFAULT_CONFIRMED_MSG_STATE;
+
+    const Version_t appVersion = { .Fields.Major = 1, .Fields.Minor = 0, .Fields.Patch = 0 };
+    const Version_t gitHubVersion = { .Fields.Major = 5, .Fields.Minor = 0, .Fields.Patch = 0 };
+    DisplayAppInfo( "periodic-uplink-lpp", 
+                    &appVersion,
+                    &gitHubVersion );
+
+    if ( LmHandlerInit( &LmHandlerCallbacks, &LmHandlerParams ) != LORAMAC_HANDLER_SUCCESS )
+    {
+        printf( "LoRaMac wasn't properly initialized" );
+        // Fatal error, endless loop.
+        while ( 1 )
+        {
+        }
+    }
+
+    // Set system maximum tolerated rx error in milliseconds
+    LmHandlerSetSystemMaxRxError( 20 );
+
+    // The LoRa-Alliance Compliance protocol package should always be
+    // initialized and activated.
+    LmHandlerPackageRegister( PACKAGE_ID_COMPLIANCE, &LmhpComplianceParams );
+
+    LmHandlerJoin( );
+
+    StartTxProcess( LORAMAC_HANDLER_TX_ON_TIMER );
+
+    while( 1 )
+    {
+        // Processes the LoRaMac events
+        LmHandlerProcess( );
+
+        // Process application uplinks management
+        UplinkProcess( );
+
+        CRITICAL_SECTION_BEGIN( );
+        if( IsMacProcessPending == 1 )
+        {
+            // Clear flag and prevent MCU to go into low power modes.
+            IsMacProcessPending = 0;
+        }
+        else
+        {
+            // The MCU wakes up through events
+            BoardLowPowerHandler( );
+        }
+        CRITICAL_SECTION_END( );
+    }
+}
+
+static void OnMacProcessNotify( void )
+{
+    IsMacProcessPending = 1;
+}
+
+static void OnNvmContextChange( LmHandlerNvmContextStates_t state )
+{
+    DisplayNvmContextChange( state );
+}
+
+static void OnNetworkParametersChange( CommissioningParams_t* params )
+{
+    DisplayNetworkParametersUpdate( params );
+}
+
+static void OnMacMcpsRequest( LoRaMacStatus_t status, McpsReq_t *mcpsReq, TimerTime_t nextTxIn )
+{
+    DisplayMacMcpsRequestUpdate( status, mcpsReq, nextTxIn );
+}
+
+static void OnMacMlmeRequest( LoRaMacStatus_t status, MlmeReq_t *mlmeReq, TimerTime_t nextTxIn )
+{
+    DisplayMacMlmeRequestUpdate( status, mlmeReq, nextTxIn );
+}
+
+static void OnJoinRequest( LmHandlerJoinParams_t* params )
+{
+    DisplayJoinRequestUpdate( params );
+    if( params->Status == LORAMAC_HANDLER_ERROR )
+    {
+        LmHandlerJoin( );
+    }
+    else
+    {
+        LmHandlerRequestClass( LORAWAN_DEFAULT_CLASS );
+    }
+}
+
+static void OnTxData( LmHandlerTxParams_t* params )
+{
+    DisplayTxUpdate( params );
+}
+
+static void OnRxData( LmHandlerAppData_t* appData, LmHandlerRxParams_t* params )
+{
+    DisplayRxUpdate( appData, params );
+
+    switch( appData->Port )
+    {
+    case 1: // The application LED can be controlled on port 1 or 2
+    case LORAWAN_APP_PORT:
+        {
+            AppLedStateOn = appData->Buffer[0] & 0x01;
+            GpioWrite( &Led3, ( ( AppLedStateOn & 0x01 ) != 0 ) ? 1 : 0 );
+        }
+        break;
+    default:
+        break;
+    }
+
+    // Switch LED 2 ON for each received downlink
+    GpioWrite( &Led2, 1 );
+    TimerStart( &Led2Timer );
+}
+
+static void OnClassChange( DeviceClass_t deviceClass )
+{
+    DisplayClassUpdate( deviceClass );
+
+    // Inform the server as soon as possible that the end-device has switched to ClassB
+    LmHandlerAppData_t appData =
+    {
+        .Buffer = NULL,
+        .BufferSize = 0,
+        .Port = 0
+    };
+    LmHandlerSend( &appData, LORAMAC_HANDLER_UNCONFIRMED_MSG );
+}
+
+static void OnBeaconStatusChange( LoRaMAcHandlerBeaconParams_t* params )
+{
+    switch( params->State )
+    {
+        case LORAMAC_HANDLER_BEACON_RX:
+        {
+            TimerStart( &LedBeaconTimer );
+            break;
+        }
+        case LORAMAC_HANDLER_BEACON_LOST:
+        case LORAMAC_HANDLER_BEACON_NRX:
+        {
+            TimerStop( &LedBeaconTimer );
+            break;
+        }
+        default:
+        {
+            break;
+        }
+    }
+
+    DisplayBeaconUpdate( params );
+}
+
+#if( LMH_SYS_TIME_UPDATE_NEW_API == 1 )
+static void OnSysTimeUpdate( bool isSynchronized, int32_t timeCorrection )
+{
+
+}
+#else
+static void OnSysTimeUpdate( void )
+{
+
+}
+#endif
+
+/*!
+ * Prepares the payload of the frame and transmits it.
+ */
+static void PrepareTxFrame( void )
+{
+    if( LmHandlerIsBusy( ) == true )
+    {
+        return;
+    }
+
+    uint8_t channel = 0;
+
+    AppData.Port = LORAWAN_APP_PORT;
+
+    CayenneLppReset( );
+
+    uint8_t potiPercentage = 0;
+    uint16_t vdd = 0;
+
+    // Read the current potentiometer setting in percent
+    potiPercentage = BoardGetPotiLevel( );
+
+    // Read the current voltage level
+    BoardGetBatteryLevel( ); // Updates the value returned by BoardGetBatteryVoltage( ) function.
+    vdd = BoardGetBatteryVoltage( );
+
+    CayenneLppAddDigitalInput( channel++, AppLedStateOn );
+    CayenneLppAddAnalogInput( channel++, BoardGetBatteryLevel( ) * 100 / 254 );
+    CayenneLppAddAnalogInput( channel++, potiPercentage );
+    CayenneLppAddAnalogInput( channel++, vdd );
+
+    CayenneLppCopy( AppData.Buffer );
+    AppData.BufferSize = CayenneLppGetSize( );
+
+    if( LmHandlerSend( &AppData, IsTxConfirmed ) == LORAMAC_HANDLER_SUCCESS )
+    {
+        // Switch LED 4 ON
+        GpioWrite( &Led4, 1 );
+        TimerStart( &Led4Timer );
+    }
+}
+
+static void StartTxProcess( LmHandlerTxEvents_t txEvent )
+{
+    switch( txEvent )
+    {
+    default:
+        // Intentional fall through
+    case LORAMAC_HANDLER_TX_ON_TIMER:
+        {
+            // Schedule 1st packet transmission
+            TimerInit( &TxTimer, OnTxTimerEvent );
+            TimerSetValue( &TxTimer, TxPeriodicity );
+            OnTxTimerEvent( NULL );
+        }
+        break;
+    case LORAMAC_HANDLER_TX_ON_EVENT:
+        {
+        }
+        break;
+    }
+}
+
+static void UplinkProcess( void )
+{
+    uint8_t isPending = 0;
+    CRITICAL_SECTION_BEGIN( );
+    isPending = IsTxFramePending;
+    IsTxFramePending = 0;
+    CRITICAL_SECTION_END( );
+    if( isPending == 1 )
+    {
+        PrepareTxFrame( );
+    }
+}
+
+static void OnTxPeriodicityChanged( uint32_t periodicity )
+{
+    TxPeriodicity = periodicity;
+
+    if( TxPeriodicity == 0 )
+    { // Revert to application default periodicity
+        TxPeriodicity = APP_TX_DUTYCYCLE + randr( -APP_TX_DUTYCYCLE_RND, APP_TX_DUTYCYCLE_RND );
+    }
+}
+
+static void OnTxFrameCtrlChanged( bool isTxConfirmed )
+{
+    IsTxConfirmed = isTxConfirmed;
+}
+
+/*!
+ * Function executed on TxTimer event
+ */
+static void OnTxTimerEvent( void* context )
+{
+    TimerStop( &TxTimer );
+
+    IsTxFramePending = 1;
+
+    // Schedule next transmission
+    TimerSetValue( &TxTimer, TxPeriodicity );
+    TimerStart( &TxTimer );
+}
+
+/*!
+ * Function executed on Led 4 Timeout event
+ */
+static void OnLed4TimerEvent( void* context )
+{
+    TimerStop( &Led4Timer );
+    // Switch LED 4 OFF
+    GpioWrite( &Led4, 0 );
+}
+
+/*!
+ * Function executed on Led 2 Timeout event
+ */
+static void OnLed2TimerEvent( void* context )
+{
+    TimerStop( &Led2Timer );
+    // Switch LED 2 OFF
+    GpioWrite( &Led2, 0 );
+}
+
+/*!
+ * \brief Function executed on Beacon timer Timeout event
+ */
+static void OnLedBeaconTimerEvent( void* context )
+{
+    GpioWrite( &Led2, 1 );
+    TimerStart( &Led2Timer );
+
+    TimerStart( &LedBeaconTimer );
+}