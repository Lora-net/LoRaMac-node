--- conflicted
+++ resolved
@@ -1,18 +1,9 @@
-<<<<<<< HEAD
 /*!
  * \file  atecc608a-tnglora-se.c
-=======
-/**
- * @file      atecc608a-tnglora-se.c
- *
- * @brief     ATECC608A-TNGLORA Secure Element hardware implementation
- *
- * @remark    Current implementation supports LoRaWAN 1.0.x and 1.1
->>>>>>> 2f0df87b
  *
  * \brief ATECC608A-TNGLORA Secure Element hardware implementation
  *
- * \remark Current implementation only supports LoRaWAN 1.0.x version
+ * \remark Current implementation supports LoRaWAN 1.0.x and 1.1
  * 
  * The Clear BSD License
  * Copyright The Things Industries B.V. (c)2021. All rights reserved.
