--- conflicted
+++ resolved
@@ -1,475 +1,471 @@
-/*!
- * \file      RegionAU915.h
- *
- * \brief     Region definition for AU915
- *
- * \copyright Revised BSD License, see section \ref LICENSE.
- *
- * \code
- *                ______                              _
- *               / _____)             _              | |
- *              ( (____  _____ ____ _| |_ _____  ____| |__
- *               \____ \| ___ |    (_   _) ___ |/ ___)  _ \
- *               _____) ) ____| | | || |_| ____( (___| | | |
- *              (______/|_____)_|_|_| \__)_____)\____)_| |_|
- *              (C)2013-2017 Semtech
- *
- *               ___ _____ _   ___ _  _____ ___  ___  ___ ___
- *              / __|_   _/_\ / __| |/ / __/ _ \| _ \/ __| __|
- *              \__ \ | |/ _ \ (__| ' <| _| (_) |   / (__| _|
- *              |___/ |_/_/ \_\___|_|\_\_| \___/|_|_\\___|___|
- *              embedded.connectivity.solutions===============
- *
- * \endcode
- *
- * \author    Miguel Luis ( Semtech )
- *
- * \author    Gregory Cristian ( Semtech )
- *
- * \author    Daniel Jaeckle ( STACKFORCE )
- *
- * \author    Johannes Bruder ( STACKFORCE )
- *
- * \defgroup  REGIONAU915 Region AU915
- *            Implementation according to LoRaWAN Specification v1.0.2.
- * \{
- */
-#ifndef __REGION_AU915_H__
-#define __REGION_AU915_H__
-
-#ifdef __cplusplus
-extern "C"
-{
-#endif
-
-#include "region/Region.h"
-
-/*!
- * LoRaMac maximum number of channels
- */
-#define AU915_MAX_NB_CHANNELS                       72
-
-/*!
- * Minimal datarate that can be used by the node
- */
-#define AU915_TX_MIN_DATARATE                       DR_0
-
-/*!
- * Maximal datarate that can be used by the node
- */
-#define AU915_TX_MAX_DATARATE                       DR_13
-
-/*!
- * Minimal datarate that can be used by the node
- */
-#define AU915_RX_MIN_DATARATE                       DR_8
-
-/*!
- * Maximal datarate that can be used by the node
- */
-#define AU915_RX_MAX_DATARATE                       DR_13
-
-/*!
- * Default datarate used by the node
- */
-#define AU915_DEFAULT_DATARATE                      DR_2
-
-/*!
- * The minimum datarate which is used when the
- * dwell time is limited.
- */
-#define AU915_DWELL_LIMIT_DATARATE                  DR_2
-
-/*!
- * Minimal Rx1 receive datarate offset
- */
-#define AU915_MIN_RX1_DR_OFFSET                     0
-
-/*!
- * Maximal Rx1 receive datarate offset
- */
-#define AU915_MAX_RX1_DR_OFFSET                     6
-
-/*!
- * Minimal Tx output power that can be used by the node
- */
-#define AU915_MIN_TX_POWER                          TX_POWER_14
-
-/*!
- * Maximal Tx output power that can be used by the node
- */
-#define AU915_MAX_TX_POWER                          TX_POWER_0
-
-/*!
- * Default Tx output power used by the node
- */
-#define AU915_DEFAULT_TX_POWER                      TX_POWER_0
-
-/*!
- * Default uplink dwell time configuration
- */
-#define AU915_DEFAULT_UPLINK_DWELL_TIME             1
-
-/*!
- * Default Max EIRP
- */
-#define AU915_DEFAULT_MAX_EIRP                      30.0f
-
-/*!
- * Default antenna gain
- */
-#define AU915_DEFAULT_ANTENNA_GAIN                  2.15f
-
-/*!
- * Enabled or disabled the duty cycle
- */
-#define AU915_DUTY_CYCLE_ENABLED                    0
-
-/*!
- * Maximum RX window duration
- */
-#define AU915_MAX_RX_WINDOW                         3000
-
-/*!
- * Second reception window channel frequency definition.
- */
-#define AU915_RX_WND_2_FREQ                         923300000
-
-/*!
- * Second reception window channel datarate definition.
- */
-#define AU915_RX_WND_2_DR                           DR_8
-
-/*
- * CLASS B
- */
-/*!
- * Beacon frequency
- */
-#define AU915_BEACON_CHANNEL_FREQ                   923300000
-
-/*!
- * Beacon frequency channel stepwidth
- */
-#define AU915_BEACON_CHANNEL_STEPWIDTH              600000
-
-/*!
- * Ping slot channel frequency
- */
-#define AU915_PING_SLOT_CHANNEL_FREQ                923300000
-
-/*!
- * Number of possible beacon channels
- */
-#define AU915_BEACON_NB_CHANNELS                    8
-
-/*!
- * Payload size of a beacon frame
- */
-#define AU915_BEACON_SIZE                           23
-
-/*!
- * Size of RFU 1 field
- */
-<<<<<<< HEAD
-#define AU915_RFU1_SIZE                             2
-=======
-#define AU915_RFU1_SIZE                             5
->>>>>>> b2fd78ee
-
-/*!
- * Size of RFU 2 field
- */
-#define AU915_RFU2_SIZE                             3
-
-/*!
- * Datarate of the beacon channel
- */
-#define AU915_BEACON_CHANNEL_DR                     DR_8
-
-/*!
- * Bandwith of the beacon channel
- */
-#define AU915_BEACON_CHANNEL_BW                     2
-
-/*!
- * Ping slot channel datarate
- */
-#define AU915_PING_SLOT_CHANNEL_DR                  DR_8
-
-/*!
- * LoRaMac maximum number of bands
- */
-#define AU915_MAX_NB_BANDS                          1
-
-/*!
- * Band 0 definition
- * Band = { DutyCycle, TxMaxPower, LastBandUpdateTime, TimeCredits, MaxTimeCredits, ReadyForTransmission }
- */
-#define AU915_BAND0                                 { 1, AU915_MAX_TX_POWER, 0, 0, 0, 0 } //  100.0 %
-
-/*!
- * Defines the first channel for RX window 1 for US band
- */
-#define AU915_FIRST_RX1_CHANNEL                     ( (uint32_t) 923300000 )
-
-/*!
- * Defines the last channel for RX window 1 for US band
- */
-#define AU915_LAST_RX1_CHANNEL                      ( (uint32_t) 927500000 )
-
-/*!
- * Defines the step width of the channels for RX window 1
- */
-#define AU915_STEPWIDTH_RX1_CHANNEL                 ( (uint32_t) 600000 )
-
-/*!
- * Data rates table definition
- */
-static const uint8_t DataratesAU915[]  = { 12, 11, 10, 9, 8, 7, 8, 0, 12, 11, 10, 9, 8, 7, 0, 0 };
-
-/*!
- * Bandwidths table definition in Hz
- */
-static const uint32_t BandwidthsAU915[] = { 125000, 125000, 125000, 125000, 125000, 125000, 500000, 0, 500000, 500000, 500000, 500000, 500000, 500000, 0, 0 };
-
-/*!
- * Up/Down link data rates offset definition
- */
-static const int8_t DatarateOffsetsAU915[7][6] =
-{
-    { DR_8 , DR_8 , DR_8 , DR_8 , DR_8 , DR_8  }, // DR_0
-    { DR_9 , DR_8 , DR_8 , DR_8 , DR_8 , DR_8  }, // DR_1
-    { DR_10, DR_9 , DR_8 , DR_8 , DR_8 , DR_8  }, // DR_2
-    { DR_11, DR_10, DR_9 , DR_8 , DR_8 , DR_8  }, // DR_3
-    { DR_12, DR_11, DR_10, DR_9 , DR_8 , DR_8  }, // DR_4
-    { DR_13, DR_12, DR_11, DR_10, DR_9 , DR_8  }, // DR_5
-    { DR_13, DR_13, DR_12, DR_11, DR_10, DR_9  }, // DR_6
-};
-
-/*!
- * Maximum payload with respect to the datarate index.
- * The table is valid for the dwell time configuration of 0 for uplinks.
- */
-static const uint8_t MaxPayloadOfDatarateDwell0AU915[] = { 51, 51, 51, 115, 242, 242, 242, 0, 53, 129, 242, 242, 242, 242 };
-
-/*!
- * Maximum payload with respect to the datarate index.
- * The table is valid for the dwell time configuration of 1 for uplinks.
- */
-static const uint8_t MaxPayloadOfDatarateDwell1AU915[] = { 0, 0, 11, 53, 125, 242, 242, 0, 53, 129, 242, 242, 242, 242 };
-
-/*!
- * \brief The function gets a value of a specific phy attribute.
- *
- * \param [IN] getPhy Pointer to the function parameters.
- *
- * \retval Returns a structure containing the PHY parameter.
- */
-PhyParam_t RegionAU915GetPhyParam( GetPhyParams_t* getPhy );
-
-/*!
- * \brief Updates the last TX done parameters of the current channel.
- *
- * \param [IN] txDone Pointer to the function parameters.
- */
-void RegionAU915SetBandTxDone( SetBandTxDoneParams_t* txDone );
-
-/*!
- * \brief Initializes the channels masks and the channels.
- *
- * \param [IN] type Sets the initialization type.
- */
-void RegionAU915InitDefaults( InitDefaultsParams_t* params );
-
-/*!
- * \brief Returns a pointer to the internal context and its size.
- *
- * \param [OUT] params Pointer to the function parameters.
- *
- * \retval      Points to a structure where the module store its non-volatile context.
- */
-void* RegionAU915GetNvmCtx( GetNvmCtxParams_t* params );
-
-/*!
- * \brief Verifies a parameter.
- *
- * \param [IN] verify Pointer to the function parameters.
- *
- * \param [IN] type Sets the initialization type.
- *
- * \retval Returns true, if the parameter is valid.
- */
-bool RegionAU915Verify( VerifyParams_t* verify, PhyAttribute_t phyAttribute );
-
-/*!
- * \brief The function parses the input buffer and sets up the channels of the
- *        CF list.
- *
- * \param [IN] applyCFList Pointer to the function parameters.
- */
-void RegionAU915ApplyCFList( ApplyCFListParams_t* applyCFList );
-
-/*!
- * \brief Sets a channels mask.
- *
- * \param [IN] chanMaskSet Pointer to the function parameters.
- *
- * \retval Returns true, if the channels mask could be set.
- */
-bool RegionAU915ChanMaskSet( ChanMaskSetParams_t* chanMaskSet );
-
-/*!
- * Computes the Rx window timeout and offset.
- *
- * \param [IN] datarate     Rx window datarate index to be used
- *
- * \param [IN] minRxSymbols Minimum required number of symbols to detect an Rx frame.
- *
- * \param [IN] rxError      System maximum timing error of the receiver. In milliseconds
- *                          The receiver will turn on in a [-rxError : +rxError] ms
- *                          interval around RxOffset
- *
- * \param [OUT]rxConfigParams Returns updated WindowTimeout and WindowOffset fields.
- */
-void RegionAU915ComputeRxWindowParameters( int8_t datarate, uint8_t minRxSymbols, uint32_t rxError, RxConfigParams_t *rxConfigParams );
-
-/*!
- * \brief Configuration of the RX windows.
- *
- * \param [IN] rxConfig Pointer to the function parameters.
- *
- * \param [OUT] datarate The datarate index which was set.
- *
- * \retval Returns true, if the configuration was applied successfully.
- */
-bool RegionAU915RxConfig( RxConfigParams_t* rxConfig, int8_t* datarate );
-
-/*!
- * \brief TX configuration.
- *
- * \param [IN] txConfig Pointer to the function parameters.
- *
- * \param [OUT] txPower The tx power index which was set.
- *
- * \param [OUT] txTimeOnAir The time-on-air of the frame.
- *
- * \retval Returns true, if the configuration was applied successfully.
- */
-bool RegionAU915TxConfig( TxConfigParams_t* txConfig, int8_t* txPower, TimerTime_t* txTimeOnAir );
-
-/*!
- * \brief The function processes a Link ADR Request.
- *
- * \param [IN] linkAdrReq Pointer to the function parameters.
- *
- * \retval Returns the status of the operation, according to the LoRaMAC specification.
- */
-uint8_t RegionAU915LinkAdrReq( LinkAdrReqParams_t* linkAdrReq, int8_t* drOut, int8_t* txPowOut, uint8_t* nbRepOut, uint8_t* nbBytesParsed );
-
-/*!
- * \brief The function processes a RX Parameter Setup Request.
- *
- * \param [IN] rxParamSetupReq Pointer to the function parameters.
- *
- * \retval Returns the status of the operation, according to the LoRaMAC specification.
- */
-uint8_t RegionAU915RxParamSetupReq( RxParamSetupReqParams_t* rxParamSetupReq );
-
-/*!
- * \brief The function processes a Channel Request.
- *
- * \param [IN] newChannelReq Pointer to the function parameters.
- *
- * \retval Returns the status of the operation, according to the LoRaMAC specification.
- */
-uint8_t RegionAU915NewChannelReq( NewChannelReqParams_t* newChannelReq );
-
-/*!
- * \brief The function processes a TX ParamSetup Request.
- *
- * \param [IN] txParamSetupReq Pointer to the function parameters.
- *
- * \retval Returns the status of the operation, according to the LoRaMAC specification.
- *         Returns -1, if the functionality is not implemented. In this case, the end node
- *         shall not process the command.
- */
-int8_t RegionAU915TxParamSetupReq( TxParamSetupReqParams_t* txParamSetupReq );
-
-/*!
- * \brief The function processes a DlChannel Request.
- *
- * \param [IN] dlChannelReq Pointer to the function parameters.
- *
- * \retval Returns the status of the operation, according to the LoRaMAC specification.
- */
-uint8_t RegionAU915DlChannelReq( DlChannelReqParams_t* dlChannelReq );
-
-/*!
- * \brief Alternates the datarate of the channel for the join request.
- *
- * \param [IN] currentDr Current datarate.
- *
- * \retval Datarate to apply.
- */
-int8_t RegionAU915AlternateDr( int8_t currentDr, AlternateDrType_t type );
-
-/*!
- * \brief Searches and set the next random available channel
- *
- * \param [OUT] channel Next channel to use for TX.
- *
- * \param [OUT] time Time to wait for the next transmission according to the duty
- *              cycle.
- *
- * \param [OUT] aggregatedTimeOff Updates the aggregated time off.
- *
- * \retval Function status [1: OK, 0: Unable to find a channel on the current datarate]
- */
-LoRaMacStatus_t RegionAU915NextChannel( NextChanParams_t* nextChanParams, uint8_t* channel, TimerTime_t* time, TimerTime_t* aggregatedTimeOff );
-
-/*!
- * \brief Adds a channel.
- *
- * \param [IN] channelAdd Pointer to the function parameters.
- *
- * \retval Status of the operation.
- */
-LoRaMacStatus_t RegionAU915ChannelAdd( ChannelAddParams_t* channelAdd );
-
-/*!
- * \brief Removes a channel.
- *
- * \param [IN] channelRemove Pointer to the function parameters.
- *
- * \retval Returns true, if the channel was removed successfully.
- */
-bool RegionAU915ChannelsRemove( ChannelRemoveParams_t* channelRemove  );
-
-/*!
- * \brief Computes new datarate according to the given offset
- *
- * \param [IN] downlinkDwellTime Downlink dwell time configuration. 0: No limit, 1: 400ms
- *
- * \param [IN] dr Current datarate
- *
- * \param [IN] drOffset Offset to be applied
- *
- * \retval newDr Computed datarate.
- */
-uint8_t RegionAU915ApplyDrOffset( uint8_t downlinkDwellTime, int8_t dr, int8_t drOffset );
-
-/*!
- * \brief Sets the radio into beacon reception mode
- *
- * \param [IN] rxBeaconSetup Pointer to the function parameters
- */
- void RegionAU915RxBeaconSetup( RxBeaconSetup_t* rxBeaconSetup, uint8_t* outDr );
-
-/*! \} defgroup REGIONAU915 */
-
-#ifdef __cplusplus
-}
-#endif
-
-#endif // __REGION_AU915_H__
+/*!
+ * \file      RegionAU915.h
+ *
+ * \brief     Region definition for AU915
+ *
+ * \copyright Revised BSD License, see section \ref LICENSE.
+ *
+ * \code
+ *                ______                              _
+ *               / _____)             _              | |
+ *              ( (____  _____ ____ _| |_ _____  ____| |__
+ *               \____ \| ___ |    (_   _) ___ |/ ___)  _ \
+ *               _____) ) ____| | | || |_| ____( (___| | | |
+ *              (______/|_____)_|_|_| \__)_____)\____)_| |_|
+ *              (C)2013-2017 Semtech
+ *
+ *               ___ _____ _   ___ _  _____ ___  ___  ___ ___
+ *              / __|_   _/_\ / __| |/ / __/ _ \| _ \/ __| __|
+ *              \__ \ | |/ _ \ (__| ' <| _| (_) |   / (__| _|
+ *              |___/ |_/_/ \_\___|_|\_\_| \___/|_|_\\___|___|
+ *              embedded.connectivity.solutions===============
+ *
+ * \endcode
+ *
+ * \author    Miguel Luis ( Semtech )
+ *
+ * \author    Gregory Cristian ( Semtech )
+ *
+ * \author    Daniel Jaeckle ( STACKFORCE )
+ *
+ * \author    Johannes Bruder ( STACKFORCE )
+ *
+ * \defgroup  REGIONAU915 Region AU915
+ *            Implementation according to LoRaWAN Specification v1.0.2.
+ * \{
+ */
+#ifndef __REGION_AU915_H__
+#define __REGION_AU915_H__
+
+#ifdef __cplusplus
+extern "C"
+{
+#endif
+
+#include "region/Region.h"
+
+/*!
+ * LoRaMac maximum number of channels
+ */
+#define AU915_MAX_NB_CHANNELS                       72
+
+/*!
+ * Minimal datarate that can be used by the node
+ */
+#define AU915_TX_MIN_DATARATE                       DR_0
+
+/*!
+ * Maximal datarate that can be used by the node
+ */
+#define AU915_TX_MAX_DATARATE                       DR_13
+
+/*!
+ * Minimal datarate that can be used by the node
+ */
+#define AU915_RX_MIN_DATARATE                       DR_8
+
+/*!
+ * Maximal datarate that can be used by the node
+ */
+#define AU915_RX_MAX_DATARATE                       DR_13
+
+/*!
+ * Default datarate used by the node
+ */
+#define AU915_DEFAULT_DATARATE                      DR_2
+
+/*!
+ * The minimum datarate which is used when the
+ * dwell time is limited.
+ */
+#define AU915_DWELL_LIMIT_DATARATE                  DR_2
+
+/*!
+ * Minimal Rx1 receive datarate offset
+ */
+#define AU915_MIN_RX1_DR_OFFSET                     0
+
+/*!
+ * Maximal Rx1 receive datarate offset
+ */
+#define AU915_MAX_RX1_DR_OFFSET                     6
+
+/*!
+ * Minimal Tx output power that can be used by the node
+ */
+#define AU915_MIN_TX_POWER                          TX_POWER_14
+
+/*!
+ * Maximal Tx output power that can be used by the node
+ */
+#define AU915_MAX_TX_POWER                          TX_POWER_0
+
+/*!
+ * Default Tx output power used by the node
+ */
+#define AU915_DEFAULT_TX_POWER                      TX_POWER_0
+
+/*!
+ * Default uplink dwell time configuration
+ */
+#define AU915_DEFAULT_UPLINK_DWELL_TIME             1
+
+/*!
+ * Default Max EIRP
+ */
+#define AU915_DEFAULT_MAX_EIRP                      30.0f
+
+/*!
+ * Default antenna gain
+ */
+#define AU915_DEFAULT_ANTENNA_GAIN                  2.15f
+
+/*!
+ * Enabled or disabled the duty cycle
+ */
+#define AU915_DUTY_CYCLE_ENABLED                    0
+
+/*!
+ * Maximum RX window duration
+ */
+#define AU915_MAX_RX_WINDOW                         3000
+
+/*!
+ * Second reception window channel frequency definition.
+ */
+#define AU915_RX_WND_2_FREQ                         923300000
+
+/*!
+ * Second reception window channel datarate definition.
+ */
+#define AU915_RX_WND_2_DR                           DR_8
+
+/*
+ * CLASS B
+ */
+/*!
+ * Beacon frequency
+ */
+#define AU915_BEACON_CHANNEL_FREQ                   923300000
+
+/*!
+ * Beacon frequency channel stepwidth
+ */
+#define AU915_BEACON_CHANNEL_STEPWIDTH              600000
+
+/*!
+ * Ping slot channel frequency
+ */
+#define AU915_PING_SLOT_CHANNEL_FREQ                923300000
+
+/*!
+ * Number of possible beacon channels
+ */
+#define AU915_BEACON_NB_CHANNELS                    8
+
+/*!
+ * Payload size of a beacon frame
+ */
+#define AU915_BEACON_SIZE                           23
+
+/*!
+ * Size of RFU 1 field
+ */
+#define AU915_RFU1_SIZE                             4
+
+/*!
+ * Size of RFU 2 field
+ */
+#define AU915_RFU2_SIZE                             3
+
+/*!
+ * Datarate of the beacon channel
+ */
+#define AU915_BEACON_CHANNEL_DR                     DR_8
+
+/*!
+ * Bandwith of the beacon channel
+ */
+#define AU915_BEACON_CHANNEL_BW                     2
+
+/*!
+ * Ping slot channel datarate
+ */
+#define AU915_PING_SLOT_CHANNEL_DR                  DR_8
+
+/*!
+ * LoRaMac maximum number of bands
+ */
+#define AU915_MAX_NB_BANDS                          1
+
+/*!
+ * Band 0 definition
+ * Band = { DutyCycle, TxMaxPower, LastBandUpdateTime, TimeCredits, MaxTimeCredits, ReadyForTransmission }
+ */
+#define AU915_BAND0                                 { 1, AU915_MAX_TX_POWER, 0, 0, 0, 0 } //  100.0 %
+
+/*!
+ * Defines the first channel for RX window 1 for US band
+ */
+#define AU915_FIRST_RX1_CHANNEL                     ( (uint32_t) 923300000 )
+
+/*!
+ * Defines the last channel for RX window 1 for US band
+ */
+#define AU915_LAST_RX1_CHANNEL                      ( (uint32_t) 927500000 )
+
+/*!
+ * Defines the step width of the channels for RX window 1
+ */
+#define AU915_STEPWIDTH_RX1_CHANNEL                 ( (uint32_t) 600000 )
+
+/*!
+ * Data rates table definition
+ */
+static const uint8_t DataratesAU915[]  = { 12, 11, 10, 9, 8, 7, 8, 0, 12, 11, 10, 9, 8, 7, 0, 0 };
+
+/*!
+ * Bandwidths table definition in Hz
+ */
+static const uint32_t BandwidthsAU915[] = { 125000, 125000, 125000, 125000, 125000, 125000, 500000, 0, 500000, 500000, 500000, 500000, 500000, 500000, 0, 0 };
+
+/*!
+ * Up/Down link data rates offset definition
+ */
+static const int8_t DatarateOffsetsAU915[7][6] =
+{
+    { DR_8 , DR_8 , DR_8 , DR_8 , DR_8 , DR_8  }, // DR_0
+    { DR_9 , DR_8 , DR_8 , DR_8 , DR_8 , DR_8  }, // DR_1
+    { DR_10, DR_9 , DR_8 , DR_8 , DR_8 , DR_8  }, // DR_2
+    { DR_11, DR_10, DR_9 , DR_8 , DR_8 , DR_8  }, // DR_3
+    { DR_12, DR_11, DR_10, DR_9 , DR_8 , DR_8  }, // DR_4
+    { DR_13, DR_12, DR_11, DR_10, DR_9 , DR_8  }, // DR_5
+    { DR_13, DR_13, DR_12, DR_11, DR_10, DR_9  }, // DR_6
+};
+
+/*!
+ * Maximum payload with respect to the datarate index.
+ * The table is valid for the dwell time configuration of 0 for uplinks.
+ */
+static const uint8_t MaxPayloadOfDatarateDwell0AU915[] = { 51, 51, 51, 115, 242, 242, 242, 0, 53, 129, 242, 242, 242, 242 };
+
+/*!
+ * Maximum payload with respect to the datarate index.
+ * The table is valid for the dwell time configuration of 1 for uplinks.
+ */
+static const uint8_t MaxPayloadOfDatarateDwell1AU915[] = { 0, 0, 11, 53, 125, 242, 242, 0, 53, 129, 242, 242, 242, 242 };
+
+/*!
+ * \brief The function gets a value of a specific phy attribute.
+ *
+ * \param [IN] getPhy Pointer to the function parameters.
+ *
+ * \retval Returns a structure containing the PHY parameter.
+ */
+PhyParam_t RegionAU915GetPhyParam( GetPhyParams_t* getPhy );
+
+/*!
+ * \brief Updates the last TX done parameters of the current channel.
+ *
+ * \param [IN] txDone Pointer to the function parameters.
+ */
+void RegionAU915SetBandTxDone( SetBandTxDoneParams_t* txDone );
+
+/*!
+ * \brief Initializes the channels masks and the channels.
+ *
+ * \param [IN] type Sets the initialization type.
+ */
+void RegionAU915InitDefaults( InitDefaultsParams_t* params );
+
+/*!
+ * \brief Returns a pointer to the internal context and its size.
+ *
+ * \param [OUT] params Pointer to the function parameters.
+ *
+ * \retval      Points to a structure where the module store its non-volatile context.
+ */
+void* RegionAU915GetNvmCtx( GetNvmCtxParams_t* params );
+
+/*!
+ * \brief Verifies a parameter.
+ *
+ * \param [IN] verify Pointer to the function parameters.
+ *
+ * \param [IN] type Sets the initialization type.
+ *
+ * \retval Returns true, if the parameter is valid.
+ */
+bool RegionAU915Verify( VerifyParams_t* verify, PhyAttribute_t phyAttribute );
+
+/*!
+ * \brief The function parses the input buffer and sets up the channels of the
+ *        CF list.
+ *
+ * \param [IN] applyCFList Pointer to the function parameters.
+ */
+void RegionAU915ApplyCFList( ApplyCFListParams_t* applyCFList );
+
+/*!
+ * \brief Sets a channels mask.
+ *
+ * \param [IN] chanMaskSet Pointer to the function parameters.
+ *
+ * \retval Returns true, if the channels mask could be set.
+ */
+bool RegionAU915ChanMaskSet( ChanMaskSetParams_t* chanMaskSet );
+
+/*!
+ * Computes the Rx window timeout and offset.
+ *
+ * \param [IN] datarate     Rx window datarate index to be used
+ *
+ * \param [IN] minRxSymbols Minimum required number of symbols to detect an Rx frame.
+ *
+ * \param [IN] rxError      System maximum timing error of the receiver. In milliseconds
+ *                          The receiver will turn on in a [-rxError : +rxError] ms
+ *                          interval around RxOffset
+ *
+ * \param [OUT]rxConfigParams Returns updated WindowTimeout and WindowOffset fields.
+ */
+void RegionAU915ComputeRxWindowParameters( int8_t datarate, uint8_t minRxSymbols, uint32_t rxError, RxConfigParams_t *rxConfigParams );
+
+/*!
+ * \brief Configuration of the RX windows.
+ *
+ * \param [IN] rxConfig Pointer to the function parameters.
+ *
+ * \param [OUT] datarate The datarate index which was set.
+ *
+ * \retval Returns true, if the configuration was applied successfully.
+ */
+bool RegionAU915RxConfig( RxConfigParams_t* rxConfig, int8_t* datarate );
+
+/*!
+ * \brief TX configuration.
+ *
+ * \param [IN] txConfig Pointer to the function parameters.
+ *
+ * \param [OUT] txPower The tx power index which was set.
+ *
+ * \param [OUT] txTimeOnAir The time-on-air of the frame.
+ *
+ * \retval Returns true, if the configuration was applied successfully.
+ */
+bool RegionAU915TxConfig( TxConfigParams_t* txConfig, int8_t* txPower, TimerTime_t* txTimeOnAir );
+
+/*!
+ * \brief The function processes a Link ADR Request.
+ *
+ * \param [IN] linkAdrReq Pointer to the function parameters.
+ *
+ * \retval Returns the status of the operation, according to the LoRaMAC specification.
+ */
+uint8_t RegionAU915LinkAdrReq( LinkAdrReqParams_t* linkAdrReq, int8_t* drOut, int8_t* txPowOut, uint8_t* nbRepOut, uint8_t* nbBytesParsed );
+
+/*!
+ * \brief The function processes a RX Parameter Setup Request.
+ *
+ * \param [IN] rxParamSetupReq Pointer to the function parameters.
+ *
+ * \retval Returns the status of the operation, according to the LoRaMAC specification.
+ */
+uint8_t RegionAU915RxParamSetupReq( RxParamSetupReqParams_t* rxParamSetupReq );
+
+/*!
+ * \brief The function processes a Channel Request.
+ *
+ * \param [IN] newChannelReq Pointer to the function parameters.
+ *
+ * \retval Returns the status of the operation, according to the LoRaMAC specification.
+ */
+uint8_t RegionAU915NewChannelReq( NewChannelReqParams_t* newChannelReq );
+
+/*!
+ * \brief The function processes a TX ParamSetup Request.
+ *
+ * \param [IN] txParamSetupReq Pointer to the function parameters.
+ *
+ * \retval Returns the status of the operation, according to the LoRaMAC specification.
+ *         Returns -1, if the functionality is not implemented. In this case, the end node
+ *         shall not process the command.
+ */
+int8_t RegionAU915TxParamSetupReq( TxParamSetupReqParams_t* txParamSetupReq );
+
+/*!
+ * \brief The function processes a DlChannel Request.
+ *
+ * \param [IN] dlChannelReq Pointer to the function parameters.
+ *
+ * \retval Returns the status of the operation, according to the LoRaMAC specification.
+ */
+uint8_t RegionAU915DlChannelReq( DlChannelReqParams_t* dlChannelReq );
+
+/*!
+ * \brief Alternates the datarate of the channel for the join request.
+ *
+ * \param [IN] currentDr Current datarate.
+ *
+ * \retval Datarate to apply.
+ */
+int8_t RegionAU915AlternateDr( int8_t currentDr, AlternateDrType_t type );
+
+/*!
+ * \brief Searches and set the next random available channel
+ *
+ * \param [OUT] channel Next channel to use for TX.
+ *
+ * \param [OUT] time Time to wait for the next transmission according to the duty
+ *              cycle.
+ *
+ * \param [OUT] aggregatedTimeOff Updates the aggregated time off.
+ *
+ * \retval Function status [1: OK, 0: Unable to find a channel on the current datarate]
+ */
+LoRaMacStatus_t RegionAU915NextChannel( NextChanParams_t* nextChanParams, uint8_t* channel, TimerTime_t* time, TimerTime_t* aggregatedTimeOff );
+
+/*!
+ * \brief Adds a channel.
+ *
+ * \param [IN] channelAdd Pointer to the function parameters.
+ *
+ * \retval Status of the operation.
+ */
+LoRaMacStatus_t RegionAU915ChannelAdd( ChannelAddParams_t* channelAdd );
+
+/*!
+ * \brief Removes a channel.
+ *
+ * \param [IN] channelRemove Pointer to the function parameters.
+ *
+ * \retval Returns true, if the channel was removed successfully.
+ */
+bool RegionAU915ChannelsRemove( ChannelRemoveParams_t* channelRemove  );
+
+/*!
+ * \brief Computes new datarate according to the given offset
+ *
+ * \param [IN] downlinkDwellTime Downlink dwell time configuration. 0: No limit, 1: 400ms
+ *
+ * \param [IN] dr Current datarate
+ *
+ * \param [IN] drOffset Offset to be applied
+ *
+ * \retval newDr Computed datarate.
+ */
+uint8_t RegionAU915ApplyDrOffset( uint8_t downlinkDwellTime, int8_t dr, int8_t drOffset );
+
+/*!
+ * \brief Sets the radio into beacon reception mode
+ *
+ * \param [IN] rxBeaconSetup Pointer to the function parameters
+ */
+ void RegionAU915RxBeaconSetup( RxBeaconSetup_t* rxBeaconSetup, uint8_t* outDr );
+
+/*! \} defgroup REGIONAU915 */
+
+#ifdef __cplusplus
+}
+#endif
+
+#endif // __REGION_AU915_H__